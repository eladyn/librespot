--- conflicted
+++ resolved
@@ -20,13 +20,8 @@
     pub top_tracks: CountryTopTracks,
 }
 
-<<<<<<< HEAD
-#[derive(Debug, Clone)]
+#[derive(Debug, Clone, Default)]
 pub struct Artists(pub Vec<Artist>);
-=======
-#[derive(Debug, Clone, Default)]
-pub struct Artists(pub Vec<SpotifyId>);
->>>>>>> ff6789a6
 
 impl Deref for Artists {
     type Target = Vec<Artist>;
