[package]
name = "librespot-connect"
version = "0.1.6"
authors = ["Paul Lietar <paul@lietar.net>"]
description = "The discovery and Spotify Connect logic for librespot"
license = "MIT"
repository = "https://github.com/librespot-org/librespot"
edition = "2018"

[dependencies.librespot-core]
path = "../core"
version = "0.1.6"
[dependencies.librespot-playback]
path = "../playback"
version = "0.1.6"
[dependencies.librespot-protocol]
path = "../protocol"
version = "0.1.6"

[dependencies]
aes-ctr = "0.6"
base64 = "0.13"
<<<<<<< HEAD
futures = "0.3"
hyper = { version = "0.14", features = ["server", "http1"] }
=======
block-modes = "0.7"
futures = "0.1"
hmac = "0.10"
hyper = "0.11"
>>>>>>> 1fc5267a
log = "0.4"
num-bigint = "0.3"
protobuf = "~2.14.0"
rand = "0.7"
serde = "1.0"
serde_derive = "1.0"
serde_json = "1.0"
<<<<<<< HEAD
tokio = { version = "1.0", features = ["macros"] }
=======
sha-1 = "0.9"
tokio-core = "0.1"
>>>>>>> 1fc5267a
url = "1.7"

dns-sd = { version = "0.1.3", optional = true }
libmdns = { version = "0.6", optional = true }


[features]
default = ["libmdns"]
with-dns-sd = ["dns-sd"]<|MERGE_RESOLUTION|>--- conflicted
+++ resolved
@@ -20,15 +20,10 @@
 [dependencies]
 aes-ctr = "0.6"
 base64 = "0.13"
-<<<<<<< HEAD
+block-modes = "0.7"
 futures = "0.3"
+hmac = "0.10"
 hyper = { version = "0.14", features = ["server", "http1"] }
-=======
-block-modes = "0.7"
-futures = "0.1"
-hmac = "0.10"
-hyper = "0.11"
->>>>>>> 1fc5267a
 log = "0.4"
 num-bigint = "0.3"
 protobuf = "~2.14.0"
@@ -36,12 +31,8 @@
 serde = "1.0"
 serde_derive = "1.0"
 serde_json = "1.0"
-<<<<<<< HEAD
+sha-1 = "0.9"
 tokio = { version = "1.0", features = ["macros"] }
-=======
-sha-1 = "0.9"
-tokio-core = "0.1"
->>>>>>> 1fc5267a
 url = "1.7"
 
 dns-sd = { version = "0.1.3", optional = true }
